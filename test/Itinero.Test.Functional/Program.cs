﻿/*
 *  Licensed to SharpSoftware under one or more contributor
 *  license agreements. See the NOTICE file distributed with this work for 
 *  additional information regarding copyright ownership.
 * 
 *  SharpSoftware licenses this file to you under the Apache License, 
 *  Version 2.0 (the "License"); you may not use this file except in 
 *  compliance with the License. You may obtain a copy of the License at
 * 
 *       http://www.apache.org/licenses/LICENSE-2.0
 * 
 *  Unless required by applicable law or agreed to in writing, software
 *  distributed under the License is distributed on an "AS IS" BASIS,
 *  WITHOUT WARRANTIES OR CONDITIONS OF ANY KIND, either express or implied.
 *  See the License for the specific language governing permissions and
 *  limitations under the License.
 */

using Itinero.IO.Osm;
using Itinero.Logging;
using Itinero.Profiles;
using Itinero.Test.Functional.Staging;
using Itinero.Test.Functional.Tests;
using NetTopologySuite.Features;
using OsmSharp.Streams;
using System;
using System.Collections.Generic;
using System.IO;
using NUnit.Framework;
using Itinero.LocalGeo;
using System.Linq;

namespace Itinero.Test.Functional
{
    public static class Program
    {
        private static Logger _logger;

        public static void Main(string[] args)
        {
            // enable logging.
            EnableLogging();
            _logger = new Logger("Default");

            Itinero.Osm.Vehicles.Vehicle.RegisterVehicles();
#if DEBUG
            _logger.Log(TraceEventType.Information, "Performance tests are running in Debug, please run in Release mode.");
#endif
            // download and extract test-data if not already there.
            _logger.Log(TraceEventType.Information, "Downloading Luxembourg...");
            Download.DownloadLuxembourgAll();

            // test building a routerdb.
            _logger.Log(TraceEventType.Information, "Starting tests...");
            var routerDb = RouterDbBuildingTests.Run();
            var router = new Router(routerDb);

            // test some routerdb extensions.
            RouterDbExtensionsTests.Run(routerDb);

            // test resolving.
            ResolvingTests.Run(routerDb);

            // test routing.
            RoutingTests.Run(routerDb);

            // tests calculate weight matrices.
            WeightMatrixTests.Run(routerDb);

            // test instruction generation.
            InstructionTests.Run(routerDb);

            _logger.Log(TraceEventType.Information, "Testing finished.");
#if DEBUG
<<<<<<< HEAD
            Console.ReadLine();
=======
             Console.ReadLine();
>>>>>>> f1e7c973
#endif
        }

        private static void EnableLogging()
        {
#if DEBUG
            var loggingBlacklist = new HashSet<string>();
#else
            var loggingBlacklist = new HashSet<string>(
                new string[] { "StreamProgress",
                    "RouterDbStreamTarget",
                    "RouterBaseExtensions",
                    "HierarchyBuilder",
                    "RestrictionProcessor",
                    "NodeIndex",
                    "RouterDb"});
#endif
            OsmSharp.Logging.Logger.LogAction = (o, level, message, parameters) =>
            {
                if (loggingBlacklist.Contains(o))
                {
                    return;
                }
                Console.WriteLine(string.Format("[{0}] {1} - {2}", o, level, message));
            };
            Itinero.Logging.Logger.LogAction = (o, level, message, parameters) =>
            {
                if (loggingBlacklist.Contains(o))
                {
                    return;
                }
                Console.WriteLine(string.Format("[{0}] {1} - {2}", o, level, message));
            };
        }
    }
}<|MERGE_RESOLUTION|>--- conflicted
+++ resolved
@@ -72,11 +72,7 @@
 
             _logger.Log(TraceEventType.Information, "Testing finished.");
 #if DEBUG
-<<<<<<< HEAD
             Console.ReadLine();
-=======
-             Console.ReadLine();
->>>>>>> f1e7c973
 #endif
         }
 
