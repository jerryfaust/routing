--- conflicted
+++ resolved
@@ -57,11 +57,7 @@
             routerDb.AddContracted(VehicleMock.Car().Fastest(), true);
 
             // create algorithm and run.
-<<<<<<< HEAD
-            var algorithm = new ManyToManyWeightsBidirectionalDykstra(new Router(routerDb), MockProfile.CarMock().Default(),
-=======
             var algorithm = new ManyToManyWeightsBidirectionalDykstra(new Router(routerDb), VehicleMock.Car().Fastest(),
->>>>>>> 17253cb6
                 new RouterPoint[] { new RouterPoint(0, 0, 0, 0) }, 
                 new RouterPoint[] { new RouterPoint(1, 1, 0, ushort.MaxValue) });
             algorithm.Run();
@@ -73,11 +69,7 @@
             Assert.IsNotNull(algorithm.Weights);
             Assert.AreEqual(1, algorithm.Weights.Length);
             Assert.AreEqual(1, algorithm.Weights[0].Length);
-<<<<<<< HEAD
-            Assert.AreEqual(MockProfile.CarMock().Factor(null).Item1.Value * 100, algorithm.Weights[0][0], 0.01);
-=======
             Assert.AreEqual(VehicleMock.Car().Fastest().FactorAndSpeed(null).Value * 100, algorithm.Weights[0][0], 0.01);
->>>>>>> 17253cb6
         }
 
         /// <summary>
@@ -104,11 +96,7 @@
             routerDb.AddContracted(VehicleMock.Car().Fastest(), true);
 
             // run algorithm.
-<<<<<<< HEAD
-            var algorithm = new ManyToManyWeightsBidirectionalDykstra(new Router(routerDb), MockProfile.CarMock().Default(),
-=======
             var algorithm = new ManyToManyWeightsBidirectionalDykstra(new Router(routerDb), VehicleMock.Car().Fastest(),
->>>>>>> 17253cb6
                 new RouterPoint[] { new RouterPoint(0, 0, 0, ushort.MaxValue / 10) },
                 new RouterPoint[] { new RouterPoint(1, 1, 0, ushort.MaxValue / 10 * 9) });
             algorithm.Run();
@@ -119,11 +107,7 @@
             Assert.IsNotNull(algorithm.Weights);
             Assert.AreEqual(1, algorithm.Weights.Length);
             Assert.AreEqual(1, algorithm.Weights[0].Length);
-<<<<<<< HEAD
-            Assert.AreEqual(MockProfile.CarMock().Factor(null).Item1.Value * 80, algorithm.Weights[0][0], 0.01);
-=======
             Assert.AreEqual(VehicleMock.Car().Fastest().FactorAndSpeed(null).Value * 80, algorithm.Weights[0][0], 0.01);
->>>>>>> 17253cb6
         }
 
         /// <summary>
@@ -177,11 +161,7 @@
             routerDb.AddContracted(VehicleMock.Car().Fastest(), true);
 
             // run algorithm (0, 1, 2)->(0, 1, 2).
-<<<<<<< HEAD
-            var algorithm = new ManyToManyWeightsBidirectionalDykstra(new Router(routerDb), MockProfile.CarMock().Default(),
-=======
             var algorithm = new ManyToManyWeightsBidirectionalDykstra(new Router(routerDb), VehicleMock.Car().Fastest(),
->>>>>>> 17253cb6
                 new RouterPoint[] { 
                     routerDb.Network.CreateRouterPointForVertex(0),
                     routerDb.Network.CreateRouterPointForVertex(1),
@@ -200,17 +180,6 @@
             Assert.AreEqual(3, weights.Length);
             Assert.AreEqual(3, weights[0].Length);
             Assert.AreEqual(0, weights[0][0], 0.001);
-<<<<<<< HEAD
-            Assert.AreEqual(100 * MockProfile.CarMock().Factor(null).Item1.Value, weights[0][1], 0.01);
-            Assert.AreEqual(100 * MockProfile.CarMock().Factor(null).Item1.Value, weights[0][2], 0.01);
-            Assert.AreEqual(3, weights[1].Length);
-            Assert.AreEqual(100 * MockProfile.CarMock().Factor(null).Item1.Value, weights[1][0], 0.01);
-            Assert.AreEqual(0, weights[1][1], 0.001);
-            Assert.AreEqual(100 * MockProfile.CarMock().Factor(null).Item1.Value, weights[1][2], 0.01);
-            Assert.AreEqual(3, weights[2].Length);
-            Assert.AreEqual(100 * MockProfile.CarMock().Factor(null).Item1.Value, weights[2][0], 0.01);
-            Assert.AreEqual(100 * MockProfile.CarMock().Factor(null).Item1.Value, weights[2][1], 0.01);
-=======
             Assert.AreEqual(100 * VehicleMock.Car().Fastest().FactorAndSpeed(null).Value, weights[0][1], 0.01);
             Assert.AreEqual(100 * VehicleMock.Car().Fastest().FactorAndSpeed(null).Value, weights[0][2], 0.01);
             Assert.AreEqual(3, weights[1].Length);
@@ -220,7 +189,6 @@
             Assert.AreEqual(3, weights[2].Length);
             Assert.AreEqual(100 * VehicleMock.Car().Fastest().FactorAndSpeed(null).Value, weights[2][0], 0.01);
             Assert.AreEqual(100 * VehicleMock.Car().Fastest().FactorAndSpeed(null).Value, weights[2][1], 0.01);
->>>>>>> 17253cb6
             Assert.AreEqual(0, weights[2][2], 0.001);
         }
 
@@ -251,21 +219,12 @@
 
             // build graph.
             var graph = new DirectedDynamicGraph();
-<<<<<<< HEAD
-            graph.AddEdge(0, 1, 100 * MockProfile.CarMock().Factor(null).Item1.Value, null);
-            graph.AddEdge(2, 1, 100 * MockProfile.CarMock().Factor(null).Item1.Value, null);
-            routerDb.AddContracted(MockProfile.CarMock(), new ContractedDb(graph));
-
-            // create algorithm and run.
-            var algorithm = new ManyToManyWeightsBidirectionalDykstra(new Router(routerDb), MockProfile.CarMock().Default(),
-=======
             graph.AddEdge(0, 1, 100 * VehicleMock.Car().Fastest().FactorAndSpeed(null).Value, null);
             graph.AddEdge(2, 1, 100 * VehicleMock.Car().Fastest().FactorAndSpeed(null).Value, null);
             routerDb.AddContracted(VehicleMock.Car().Fastest(), new ContractedDb(graph));
 
             // create algorithm and run.
             var algorithm = new ManyToManyWeightsBidirectionalDykstra(new Router(routerDb), VehicleMock.Car().Fastest(),
->>>>>>> 17253cb6
                 new RouterPoint[] { 
                     routerDb.Network.CreateRouterPointForVertex(0),
                     routerDb.Network.CreateRouterPointForVertex(1),
@@ -287,18 +246,7 @@
             Assert.AreEqual(3, algorithm.Weights[0].Length);
             Assert.AreEqual(3, algorithm.Weights[1].Length);
             Assert.AreEqual(3, algorithm.Weights[2].Length);
-
-<<<<<<< HEAD
-            Assert.AreEqual(000 * MockProfile.CarMock().Factor(null).Item1.Value, algorithm.Weights[0][0], 0.1);
-            Assert.AreEqual(100 * MockProfile.CarMock().Factor(null).Item1.Value, algorithm.Weights[0][1], 0.1);
-            Assert.AreEqual(200 * MockProfile.CarMock().Factor(null).Item1.Value, algorithm.Weights[0][2], 0.1);
-            Assert.AreEqual(100 * MockProfile.CarMock().Factor(null).Item1.Value, algorithm.Weights[1][0], 0.1);
-            Assert.AreEqual(000 * MockProfile.CarMock().Factor(null).Item1.Value, algorithm.Weights[1][1], 0.1);
-            Assert.AreEqual(100 * MockProfile.CarMock().Factor(null).Item1.Value, algorithm.Weights[1][2], 0.1);
-            Assert.AreEqual(200 * MockProfile.CarMock().Factor(null).Item1.Value, algorithm.Weights[2][0], 0.1);
-            Assert.AreEqual(100 * MockProfile.CarMock().Factor(null).Item1.Value, algorithm.Weights[2][1], 0.1);
-            Assert.AreEqual(000 * MockProfile.CarMock().Factor(null).Item1.Value, algorithm.Weights[2][2], 0.1);
-=======
+            
             Assert.AreEqual(000 * VehicleMock.Car().Fastest().FactorAndSpeed(null).Value, algorithm.Weights[0][0], 0.1);
             Assert.AreEqual(100 * VehicleMock.Car().Fastest().FactorAndSpeed(null).Value, algorithm.Weights[0][1], 0.1);
             Assert.AreEqual(200 * VehicleMock.Car().Fastest().FactorAndSpeed(null).Value, algorithm.Weights[0][2], 0.1);
@@ -308,7 +256,6 @@
             Assert.AreEqual(200 * VehicleMock.Car().Fastest().FactorAndSpeed(null).Value, algorithm.Weights[2][0], 0.1);
             Assert.AreEqual(100 * VehicleMock.Car().Fastest().FactorAndSpeed(null).Value, algorithm.Weights[2][1], 0.1);
             Assert.AreEqual(000 * VehicleMock.Car().Fastest().FactorAndSpeed(null).Value, algorithm.Weights[2][2], 0.1);
->>>>>>> 17253cb6
         }
 
         /// <summary>
@@ -338,21 +285,12 @@
 
             // build graph.
             var graph = new DirectedDynamicGraph(ContractedEdgeDataSerializer.DynamicFixedSize);
-<<<<<<< HEAD
-            graph.AddEdge(0, 1, 100 * MockProfile.CarMock().Factor(null).Item1.Value, null);
-            graph.AddEdge(1, 2, 100 * MockProfile.CarMock().Factor(null).Item1.Value, null);
-            routerDb.AddContracted(MockProfile.CarMock(), new ContractedDb(graph));
-
-            // create algorithm and run.
-            var algorithm = new ManyToManyWeightsBidirectionalDykstra(new Router(routerDb), MockProfile.CarMock().Default(),
-=======
             graph.AddEdge(0, 1, 100 * VehicleMock.Car().Fastest().FactorAndSpeed(null).Value, null);
             graph.AddEdge(1, 2, 100 * VehicleMock.Car().Fastest().FactorAndSpeed(null).Value, null);
             routerDb.AddContracted(VehicleMock.Car().Fastest(), new ContractedDb(graph));
 
             // create algorithm and run.
             var algorithm = new ManyToManyWeightsBidirectionalDykstra(new Router(routerDb), VehicleMock.Car().Fastest(),
->>>>>>> 17253cb6
                 new RouterPoint[] { 
                     routerDb.Network.CreateRouterPointForVertex(0),
                     routerDb.Network.CreateRouterPointForVertex(1),
@@ -374,18 +312,7 @@
             Assert.AreEqual(3, algorithm.Weights[0].Length);
             Assert.AreEqual(3, algorithm.Weights[1].Length);
             Assert.AreEqual(3, algorithm.Weights[2].Length);
-
-<<<<<<< HEAD
-            Assert.AreEqual(000 * MockProfile.CarMock().Factor(null).Item1.Value, algorithm.Weights[0][0], 0.1);
-            Assert.AreEqual(100 * MockProfile.CarMock().Factor(null).Item1.Value, algorithm.Weights[0][1], 0.1);
-            Assert.AreEqual(200 * MockProfile.CarMock().Factor(null).Item1.Value, algorithm.Weights[0][2], 0.1);
-            Assert.AreEqual(100 * MockProfile.CarMock().Factor(null).Item1.Value, algorithm.Weights[1][0], 0.1);
-            Assert.AreEqual(000 * MockProfile.CarMock().Factor(null).Item1.Value, algorithm.Weights[1][1], 0.1);
-            Assert.AreEqual(100 * MockProfile.CarMock().Factor(null).Item1.Value, algorithm.Weights[1][2], 0.1);
-            Assert.AreEqual(200 * MockProfile.CarMock().Factor(null).Item1.Value, algorithm.Weights[2][0], 0.1);
-            Assert.AreEqual(100 * MockProfile.CarMock().Factor(null).Item1.Value, algorithm.Weights[2][1], 0.1);
-            Assert.AreEqual(000 * MockProfile.CarMock().Factor(null).Item1.Value, algorithm.Weights[2][2], 0.1);
-=======
+            
             Assert.AreEqual(000 * VehicleMock.Car().Fastest().FactorAndSpeed(null).Value, algorithm.Weights[0][0], 0.1);
             Assert.AreEqual(100 * VehicleMock.Car().Fastest().FactorAndSpeed(null).Value, algorithm.Weights[0][1], 0.1);
             Assert.AreEqual(200 * VehicleMock.Car().Fastest().FactorAndSpeed(null).Value, algorithm.Weights[0][2], 0.1);
@@ -395,7 +322,6 @@
             Assert.AreEqual(200 * VehicleMock.Car().Fastest().FactorAndSpeed(null).Value, algorithm.Weights[2][0], 0.1);
             Assert.AreEqual(100 * VehicleMock.Car().Fastest().FactorAndSpeed(null).Value, algorithm.Weights[2][1], 0.1);
             Assert.AreEqual(000 * VehicleMock.Car().Fastest().FactorAndSpeed(null).Value, algorithm.Weights[2][2], 0.1);
->>>>>>> 17253cb6
         }
 
         /// <summary>
@@ -425,21 +351,12 @@
 
             // build graph.
             var graph = new DirectedDynamicGraph(ContractedEdgeDataSerializer.DynamicFixedSize);
-<<<<<<< HEAD
-            graph.AddEdge(1, 0, 100 * MockProfile.CarMock().Factor(null).Item1.Value, null);
-            graph.AddEdge(2, 1, 100 * MockProfile.CarMock().Factor(null).Item1.Value, null);
-            routerDb.AddContracted(MockProfile.CarMock(), new ContractedDb(graph));
-
-            // create algorithm and run.
-            var algorithm = new ManyToManyWeightsBidirectionalDykstra(new Router(routerDb), MockProfile.CarMock().Default(),
-=======
             graph.AddEdge(1, 0, 100 * VehicleMock.Car().Fastest().FactorAndSpeed(null).Value, null);
             graph.AddEdge(2, 1, 100 * VehicleMock.Car().Fastest().FactorAndSpeed(null).Value, null);
             routerDb.AddContracted(VehicleMock.Car().Fastest(), new ContractedDb(graph));
 
             // create algorithm and run.
             var algorithm = new ManyToManyWeightsBidirectionalDykstra(new Router(routerDb), VehicleMock.Car().Fastest(),
->>>>>>> 17253cb6
                 new RouterPoint[] { 
                     routerDb.Network.CreateRouterPointForVertex(0),
                     routerDb.Network.CreateRouterPointForVertex(1),
@@ -461,18 +378,7 @@
             Assert.AreEqual(3, algorithm.Weights[0].Length);
             Assert.AreEqual(3, algorithm.Weights[1].Length);
             Assert.AreEqual(3, algorithm.Weights[2].Length);
-
-<<<<<<< HEAD
-            Assert.AreEqual(000 * MockProfile.CarMock().Factor(null).Item1.Value, algorithm.Weights[0][0], 0.1);
-            Assert.AreEqual(100 * MockProfile.CarMock().Factor(null).Item1.Value, algorithm.Weights[0][1], 0.1);
-            Assert.AreEqual(200 * MockProfile.CarMock().Factor(null).Item1.Value, algorithm.Weights[0][2], 0.1);
-            Assert.AreEqual(100 * MockProfile.CarMock().Factor(null).Item1.Value, algorithm.Weights[1][0], 0.1);
-            Assert.AreEqual(000 * MockProfile.CarMock().Factor(null).Item1.Value, algorithm.Weights[1][1], 0.1);
-            Assert.AreEqual(100 * MockProfile.CarMock().Factor(null).Item1.Value, algorithm.Weights[1][2], 0.1);
-            Assert.AreEqual(200 * MockProfile.CarMock().Factor(null).Item1.Value, algorithm.Weights[2][0], 0.1);
-            Assert.AreEqual(100 * MockProfile.CarMock().Factor(null).Item1.Value, algorithm.Weights[2][1], 0.1);
-            Assert.AreEqual(000 * MockProfile.CarMock().Factor(null).Item1.Value, algorithm.Weights[2][2], 0.1);
-=======
+            
             Assert.AreEqual(000 * VehicleMock.Car().Fastest().FactorAndSpeed(null).Value, algorithm.Weights[0][0], 0.1);
             Assert.AreEqual(100 * VehicleMock.Car().Fastest().FactorAndSpeed(null).Value, algorithm.Weights[0][1], 0.1);
             Assert.AreEqual(200 * VehicleMock.Car().Fastest().FactorAndSpeed(null).Value, algorithm.Weights[0][2], 0.1);
@@ -482,7 +388,6 @@
             Assert.AreEqual(200 * VehicleMock.Car().Fastest().FactorAndSpeed(null).Value, algorithm.Weights[2][0], 0.1);
             Assert.AreEqual(100 * VehicleMock.Car().Fastest().FactorAndSpeed(null).Value, algorithm.Weights[2][1], 0.1);
             Assert.AreEqual(000 * VehicleMock.Car().Fastest().FactorAndSpeed(null).Value, algorithm.Weights[2][2], 0.1);
->>>>>>> 17253cb6
         }
 
         /// <summary>
@@ -494,12 +399,8 @@
             // build graph.
             var oneway = VehicleMock.Car(t => new FactorAndSpeed()
                 {
-<<<<<<< HEAD
-                    Value = MockProfile.CarMock().Speed(null).Item1.Value,
-=======
                     Value = VehicleMock.Car().Fastest().FactorAndSpeed(null).Value,
                     SpeedFactor = VehicleMock.Car().Fastest().FactorAndSpeed(null).SpeedFactor,
->>>>>>> 17253cb6
                     Direction = 1
                 }).Fastest();
             var routerDb = new RouterDb();
@@ -519,8 +420,7 @@
                 Profile = 0,
                 MetaId = 0
             });
-
-
+            
             // build graph.
             var graph = new DirectedDynamicGraph(ContractedEdgeDataSerializer.DynamicFixedSize);
             graph.AddEdge(0, 1, 100, true);
@@ -528,7 +428,7 @@
             routerDb.AddContracted(VehicleMock.Car().Fastest(), new ContractedDb(graph));
 
             // create algorithm and run.
-            var algorithm = new ManyToManyWeightsBidirectionalDykstra(new Router(routerDb), oneway.Default(),
+            var algorithm = new ManyToManyWeightsBidirectionalDykstra(new Router(routerDb), oneway,
                 new RouterPoint[] { 
                     routerDb.Network.CreateRouterPointForVertex(0),
                     routerDb.Network.CreateRouterPointForVertex(1),
@@ -550,18 +450,7 @@
             Assert.AreEqual(3, algorithm.Weights[0].Length);
             Assert.AreEqual(3, algorithm.Weights[1].Length);
             Assert.AreEqual(3, algorithm.Weights[2].Length);
-
-<<<<<<< HEAD
-            Assert.AreEqual(000 * MockProfile.CarMock().Factor(null).Item1.Value, algorithm.Weights[0][0], 0.1);
-            Assert.AreEqual(100 * MockProfile.CarMock().Factor(null).Item1.Value, algorithm.Weights[0][1], 0.1);
-            Assert.AreEqual(200 * MockProfile.CarMock().Factor(null).Item1.Value, algorithm.Weights[0][2], 0.1);
-            Assert.AreEqual(float.MaxValue, algorithm.Weights[1][0]);
-            Assert.AreEqual(000 * MockProfile.CarMock().Factor(null).Item1.Value, algorithm.Weights[1][1], 0.1);
-            Assert.AreEqual(100 * MockProfile.CarMock().Factor(null).Item1.Value, algorithm.Weights[1][2], 0.1);
-            Assert.AreEqual(float.MaxValue, algorithm.Weights[2][0]);
-            Assert.AreEqual(float.MaxValue, algorithm.Weights[2][1]);
-            Assert.AreEqual(000 * MockProfile.CarMock().Factor(null).Item1.Value, algorithm.Weights[2][2], 0.1);
-=======
+            
             Assert.AreEqual(000 * VehicleMock.Car().Fastest().FactorAndSpeed(null).Value, algorithm.Weights[0][0], 0.1);
             Assert.AreEqual(100 * VehicleMock.Car().Fastest().FactorAndSpeed(null).Value, algorithm.Weights[0][1], 0.1);
             Assert.AreEqual(200 * VehicleMock.Car().Fastest().FactorAndSpeed(null).Value, algorithm.Weights[0][2], 0.1);
@@ -571,7 +460,6 @@
             Assert.AreEqual(float.MaxValue, algorithm.Weights[2][0]);
             Assert.AreEqual(float.MaxValue, algorithm.Weights[2][1]);
             Assert.AreEqual(000 * VehicleMock.Car().Fastest().FactorAndSpeed(null).Value, algorithm.Weights[2][2], 0.1);
->>>>>>> 17253cb6
         }
 
         /// <summary>
@@ -583,12 +471,8 @@
             // build graph.
             var oneway = VehicleMock.Car(t => new FactorAndSpeed()
             {
-<<<<<<< HEAD
-                Value = MockProfile.CarMock().Speed(null).Item1.Value,
-=======
                 Value = VehicleMock.Car().Fastest().FactorAndSpeed(null).Value,
                 SpeedFactor = VehicleMock.Car().Fastest().FactorAndSpeed(null).SpeedFactor,
->>>>>>> 17253cb6
                 Direction = 1
             }).Fastest();
             var routerDb = new RouterDb();
@@ -611,18 +495,12 @@
 
             // build graph.
             var graph = new DirectedDynamicGraph(ContractedEdgeDataSerializer.DynamicFixedSize);
-<<<<<<< HEAD
-            graph.AddEdge(0, 1, 100 * MockProfile.CarMock().Factor(null).Item1.Value, true);
-            graph.AddEdge(1, 2, 100 * MockProfile.CarMock().Factor(null).Item1.Value, true);
-            routerDb.AddContracted(MockProfile.CarMock(), new ContractedDb(graph));
-=======
             graph.AddEdge(0, 1, 100 * VehicleMock.Car().Fastest().FactorAndSpeed(null).Value, true);
             graph.AddEdge(1, 2, 100 * VehicleMock.Car().Fastest().FactorAndSpeed(null).Value, true);
             routerDb.AddContracted(VehicleMock.Car().Fastest(), new ContractedDb(graph));
->>>>>>> 17253cb6
 
             // create algorithm and run.
-            var algorithm = new ManyToManyWeightsBidirectionalDykstra(new Router(routerDb), oneway.Default(),
+            var algorithm = new ManyToManyWeightsBidirectionalDykstra(new Router(routerDb), oneway,
                 new RouterPoint[] { 
                     routerDb.Network.CreateRouterPointForVertex(0),
                     routerDb.Network.CreateRouterPointForVertex(1),
@@ -644,18 +522,7 @@
             Assert.AreEqual(3, algorithm.Weights[0].Length);
             Assert.AreEqual(3, algorithm.Weights[1].Length);
             Assert.AreEqual(3, algorithm.Weights[2].Length);
-
-<<<<<<< HEAD
-            Assert.AreEqual(000 * MockProfile.CarMock().Factor(null).Item1.Value, algorithm.Weights[0][0], 0.1);
-            Assert.AreEqual(100 * MockProfile.CarMock().Factor(null).Item1.Value, algorithm.Weights[0][1], 0.1);
-            Assert.AreEqual(200 * MockProfile.CarMock().Factor(null).Item1.Value, algorithm.Weights[0][2], 0.1);
-            Assert.AreEqual(float.MaxValue, algorithm.Weights[1][0]);
-            Assert.AreEqual(000 * MockProfile.CarMock().Factor(null).Item1.Value, algorithm.Weights[1][1], 0.1);
-            Assert.AreEqual(100 * MockProfile.CarMock().Factor(null).Item1.Value, algorithm.Weights[1][2], 0.1);
-            Assert.AreEqual(float.MaxValue, algorithm.Weights[2][0]);
-            Assert.AreEqual(float.MaxValue, algorithm.Weights[2][1]);
-            Assert.AreEqual(000 * MockProfile.CarMock().Factor(null).Item1.Value, algorithm.Weights[2][2], 0.1);
-=======
+            
             Assert.AreEqual(000 * VehicleMock.Car().Fastest().FactorAndSpeed(null).Value, algorithm.Weights[0][0], 0.1);
             Assert.AreEqual(100 * VehicleMock.Car().Fastest().FactorAndSpeed(null).Value, algorithm.Weights[0][1], 0.1);
             Assert.AreEqual(200 * VehicleMock.Car().Fastest().FactorAndSpeed(null).Value, algorithm.Weights[0][2], 0.1);
@@ -665,7 +532,6 @@
             Assert.AreEqual(float.MaxValue, algorithm.Weights[2][0]);
             Assert.AreEqual(float.MaxValue, algorithm.Weights[2][1]);
             Assert.AreEqual(000 * VehicleMock.Car().Fastest().FactorAndSpeed(null).Value, algorithm.Weights[2][2], 0.1);
->>>>>>> 17253cb6
         }
 
         /// <summary>
@@ -677,12 +543,8 @@
             // build graph.
             var oneway = VehicleMock.Car(t => new FactorAndSpeed()
             {
-<<<<<<< HEAD
-                Value = MockProfile.CarMock().Speed(null).Item1.Value,
-=======
                 Value = VehicleMock.Car().Fastest().FactorAndSpeed(null).Value,
                 SpeedFactor = VehicleMock.Car().Fastest().FactorAndSpeed(null).SpeedFactor,
->>>>>>> 17253cb6
                 Direction = 1
             }).Fastest();
             var routerDb = new RouterDb();
@@ -705,18 +567,12 @@
 
             // build graph.
             var graph = new DirectedDynamicGraph(ContractedEdgeDataSerializer.DynamicFixedSize);
-<<<<<<< HEAD
-            graph.AddEdge(1, 0, 100 * MockProfile.CarMock().Factor(null).Item1.Value, false);
-            graph.AddEdge(2, 1, 100 * MockProfile.CarMock().Factor(null).Item1.Value, false);
-            routerDb.AddContracted(MockProfile.CarMock(), new ContractedDb(graph));
-=======
             graph.AddEdge(1, 0, 100 * VehicleMock.Car().Fastest().FactorAndSpeed(null).Value, false);
             graph.AddEdge(2, 1, 100 * VehicleMock.Car().Fastest().FactorAndSpeed(null).Value, false);
             routerDb.AddContracted(VehicleMock.Car().Fastest(), new ContractedDb(graph));
->>>>>>> 17253cb6
 
             // create algorithm and run.
-            var algorithm = new ManyToManyWeightsBidirectionalDykstra(new Router(routerDb), oneway.Default(),
+            var algorithm = new ManyToManyWeightsBidirectionalDykstra(new Router(routerDb), oneway,
                 new RouterPoint[] { 
                     routerDb.Network.CreateRouterPointForVertex(0),
                     routerDb.Network.CreateRouterPointForVertex(1),
@@ -738,18 +594,7 @@
             Assert.AreEqual(3, algorithm.Weights[0].Length);
             Assert.AreEqual(3, algorithm.Weights[1].Length);
             Assert.AreEqual(3, algorithm.Weights[2].Length);
-
-<<<<<<< HEAD
-            Assert.AreEqual(000 * MockProfile.CarMock().Factor(null).Item1.Value, algorithm.Weights[0][0], 0.1);
-            Assert.AreEqual(100 * MockProfile.CarMock().Factor(null).Item1.Value, algorithm.Weights[0][1], 0.1);
-            Assert.AreEqual(200 * MockProfile.CarMock().Factor(null).Item1.Value, algorithm.Weights[0][2], 0.1);
-            Assert.AreEqual(float.MaxValue, algorithm.Weights[1][0]);
-            Assert.AreEqual(000 * MockProfile.CarMock().Factor(null).Item1.Value, algorithm.Weights[1][1], 0.1);
-            Assert.AreEqual(100 * MockProfile.CarMock().Factor(null).Item1.Value, algorithm.Weights[1][2], 0.1);
-            Assert.AreEqual(float.MaxValue, algorithm.Weights[2][0]);
-            Assert.AreEqual(float.MaxValue, algorithm.Weights[2][1]);
-            Assert.AreEqual(000 * MockProfile.CarMock().Factor(null).Item1.Value, algorithm.Weights[2][2], 0.1);
-=======
+            
             Assert.AreEqual(000 * VehicleMock.Car().Fastest().FactorAndSpeed(null).Value, algorithm.Weights[0][0], 0.1);
             Assert.AreEqual(100 * VehicleMock.Car().Fastest().FactorAndSpeed(null).Value, algorithm.Weights[0][1], 0.1);
             Assert.AreEqual(200 * VehicleMock.Car().Fastest().FactorAndSpeed(null).Value, algorithm.Weights[0][2], 0.1);
@@ -759,7 +604,6 @@
             Assert.AreEqual(float.MaxValue, algorithm.Weights[2][0]);
             Assert.AreEqual(float.MaxValue, algorithm.Weights[2][1]);
             Assert.AreEqual(000 * VehicleMock.Car().Fastest().FactorAndSpeed(null).Value, algorithm.Weights[2][2], 0.1);
->>>>>>> 17253cb6
         }
 
         /// <summary>
@@ -808,19 +652,6 @@
 
             // build graph.
             var graph = new DirectedDynamicGraph(ContractedEdgeDataSerializer.DynamicFixedSize);
-<<<<<<< HEAD
-            graph.AddEdge(0, 1, 100 * MockProfile.CarMock().Factor(null).Item1.Value, null);
-            graph.AddEdge(0, 4, 100 * MockProfile.CarMock().Factor(null).Item1.Value, null);
-            graph.AddEdge(2, 1, 100 * MockProfile.CarMock().Factor(null).Item1.Value, null);
-            graph.AddEdge(2, 3, 100 * MockProfile.CarMock().Factor(null).Item1.Value, null);
-            graph.AddEdge(3, 1, 200 * MockProfile.CarMock().Factor(null).Item1.Value, null, 2, null, null);
-            graph.AddEdge(4, 1, 200 * MockProfile.CarMock().Factor(null).Item1.Value, null, 0, null, null);
-            graph.AddEdge(4, 3, 100 * MockProfile.CarMock().Factor(null).Item1.Value, null);
-            routerDb.AddContracted(MockProfile.CarMock(), new ContractedDb(graph));
-
-            // create algorithm and run.
-            var algorithm = new ManyToManyWeightsBidirectionalDykstra(new Router(routerDb), MockProfile.CarMock().Default(),
-=======
             graph.AddEdge(0, 1, 100 * VehicleMock.Car().Fastest().FactorAndSpeed(null).Value, null);
             graph.AddEdge(0, 4, 100 * VehicleMock.Car().Fastest().FactorAndSpeed(null).Value, null);
             graph.AddEdge(2, 1, 100 * VehicleMock.Car().Fastest().FactorAndSpeed(null).Value, null);
@@ -832,7 +663,6 @@
 
             // create algorithm and run.
             var algorithm = new ManyToManyWeightsBidirectionalDykstra(new Router(routerDb), VehicleMock.Car().Fastest(),
->>>>>>> 17253cb6
                 new RouterPoint[] { 
                     routerDb.Network.CreateRouterPointForVertex(0),
                     routerDb.Network.CreateRouterPointForVertex(1),
@@ -861,26 +691,7 @@
             Assert.AreEqual(5, algorithm.Weights[2].Length);
             Assert.AreEqual(5, algorithm.Weights[3].Length);
             Assert.AreEqual(5, algorithm.Weights[4].Length);
-
-<<<<<<< HEAD
-            Assert.AreEqual(000 * MockProfile.CarMock().Factor(null).Item1.Value, algorithm.Weights[0][0], 0.1);
-            Assert.AreEqual(100 * MockProfile.CarMock().Factor(null).Item1.Value, algorithm.Weights[0][1], 0.1);
-            Assert.AreEqual(200 * MockProfile.CarMock().Factor(null).Item1.Value, algorithm.Weights[0][2], 0.1);
-            Assert.AreEqual(200 * MockProfile.CarMock().Factor(null).Item1.Value, algorithm.Weights[0][3], 0.1);
-            Assert.AreEqual(100 * MockProfile.CarMock().Factor(null).Item1.Value, algorithm.Weights[0][4], 0.1);
-
-            Assert.AreEqual(100 * MockProfile.CarMock().Factor(null).Item1.Value, algorithm.Weights[1][0], 0.1);
-            Assert.AreEqual(000 * MockProfile.CarMock().Factor(null).Item1.Value, algorithm.Weights[1][1], 0.1);
-            Assert.AreEqual(100 * MockProfile.CarMock().Factor(null).Item1.Value, algorithm.Weights[1][2], 0.1);
-            Assert.AreEqual(200 * MockProfile.CarMock().Factor(null).Item1.Value, algorithm.Weights[1][3], 0.1);
-            Assert.AreEqual(200 * MockProfile.CarMock().Factor(null).Item1.Value, algorithm.Weights[1][4], 0.1);
-
-            Assert.AreEqual(200 * MockProfile.CarMock().Factor(null).Item1.Value, algorithm.Weights[2][0], 0.1);
-            Assert.AreEqual(100 * MockProfile.CarMock().Factor(null).Item1.Value, algorithm.Weights[2][1], 0.1);
-            Assert.AreEqual(000 * MockProfile.CarMock().Factor(null).Item1.Value, algorithm.Weights[2][2], 0.1);
-            Assert.AreEqual(100 * MockProfile.CarMock().Factor(null).Item1.Value, algorithm.Weights[2][3], 0.1);
-            Assert.AreEqual(200 * MockProfile.CarMock().Factor(null).Item1.Value, algorithm.Weights[2][4], 0.1);
-=======
+            
             Assert.AreEqual(000 * VehicleMock.Car().Fastest().FactorAndSpeed(null).Value, algorithm.Weights[0][0], 0.1);
             Assert.AreEqual(100 * VehicleMock.Car().Fastest().FactorAndSpeed(null).Value, algorithm.Weights[0][1], 0.1);
             Assert.AreEqual(200 * VehicleMock.Car().Fastest().FactorAndSpeed(null).Value, algorithm.Weights[0][2], 0.1);
@@ -898,7 +709,6 @@
             Assert.AreEqual(000 * VehicleMock.Car().Fastest().FactorAndSpeed(null).Value, algorithm.Weights[2][2], 0.1);
             Assert.AreEqual(100 * VehicleMock.Car().Fastest().FactorAndSpeed(null).Value, algorithm.Weights[2][3], 0.1);
             Assert.AreEqual(200 * VehicleMock.Car().Fastest().FactorAndSpeed(null).Value, algorithm.Weights[2][4], 0.1);
->>>>>>> 17253cb6
         }
     }
 }