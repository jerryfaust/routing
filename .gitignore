--- conflicted
+++ resolved
@@ -48,10 +48,6 @@
 
 islands_*.geojson
 *.hgt.zip
-<<<<<<< HEAD
 .idea
-routing.sln
-=======
-
 .idea/*
->>>>>>> d795aad1
+routing.sln