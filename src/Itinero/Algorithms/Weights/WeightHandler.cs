﻿/*
 *  Licensed to SharpSoftware under one or more contributor
 *  license agreements. See the NOTICE file distributed with this work for 
 *  additional information regarding copyright ownership.
 * 
 *  SharpSoftware licenses this file to you under the Apache License, 
 *  Version 2.0 (the "License"); you may not use this file except in 
 *  compliance with the License. You may obtain a copy of the License at
 * 
 *       http://www.apache.org/licenses/LICENSE-2.0
 * 
 *  Unless required by applicable law or agreed to in writing, software
 *  distributed under the License is distributed on an "AS IS" BASIS,
 *  WITHOUT WARRANTIES OR CONDITIONS OF ANY KIND, either express or implied.
 *  See the License for the specific language governing permissions and
 *  limitations under the License.
 */

using System;
using Itinero.Graphs.Directed;
using Itinero.Profiles;
using Itinero.Algorithms.Contracted;
using Itinero.Algorithms.Contracted.EdgeBased;
using Itinero.Data.Contracted;
using Itinero.Data.Contracted.Edges;
using Itinero.Algorithms.Collections;

namespace Itinero.Algorithms.Weights
{
    /// <summary>
    /// An abstract weight handler class.
    /// </summary>
    /// <typeparam name="T"></typeparam>
    public abstract class WeightHandler<T>
        where T : struct
    {
        /// <summary>
        /// Adds the weight to the given weight based on the given distance and edge profile.
        /// </summary>
        public abstract T Add(T weight, ushort edgeProfile, float distance, out Factor factor);

        /// <summary>
        /// Calculates the weight for the given edge and returns the factor.
        /// </summary>
        public abstract T Calculate(ushort edgeProfile, float distance, out Factor factor);

        /// <summary>
        /// Calculates the weight and direction for the given edge profile.
        /// </summary>
        public abstract WeightAndDir<T> CalculateWeightAndDir(ushort edgeProfile, float distance);

        /// <summary>
        /// Calculates the weight and direction for the given edge profile.
        /// </summary>
<<<<<<< HEAD
        public abstract WeightAndDir<T> CalculateWeightAndDir(ushort edgeProfile, float distance, out bool accessible);
=======
        public virtual WeightAndDir<T> CalculateWeightAndDir(ushort edgeProfile, float distance, out bool accessible)
        { // this is an implementation of the old definition of accessible, it doesn't maintain topology, override this.
            var weightAndDir = this.CalculateWeightAndDir(edgeProfile, distance);
            accessible = this.GetMetric(weightAndDir.Weight) > 0;
            return weightAndDir;
        }
>>>>>>> 0eee10f2

        /// <summary>
        /// Gets the weight and direction for the given edge.
        /// </summary>
        /// <param name="edge"></param>
        /// <returns></returns>
        public WeightAndDir<T> GetEdgeWeight(Graphs.Graph.EdgeEnumerator edge)
        {
            ushort profile;
            float distance;
            Itinero.Data.Edges.EdgeDataSerializer.Deserialize(edge.Data0, out distance, out profile);
            return CalculateWeightAndDir(profile, distance);
        }

        /// <summary>
        /// Gets the weight and direction for the given edge.
        /// </summary>
        /// <param name="edge"></param>
        /// <returns></returns>
        public WeightAndDir<T> GetEdgeWeight(Edge edge)
        {
            ushort profile;
            float distance;
            Itinero.Data.Edges.EdgeDataSerializer.Deserialize(edge.Data[0], out distance, out profile);
            return CalculateWeightAndDir(profile, distance);
        }

        /// <summary>
        /// Gets the weight and direction for the given edge.
        /// </summary>
        /// <param name="edge"></param>
        /// <returns></returns>
        public WeightAndDir<T> GetEdgeWeight(Data.Network.RoutingEdge edge)
        {
            return CalculateWeightAndDir(edge.Data.Profile, edge.Data.Distance);
        }

        /// <summary>
        /// Adds the two weights.
        /// </summary>
        public abstract T Add(T weight1, T weight2);

        /// <summary>
        /// Subtracts the two weights.
        /// </summary>
        public abstract T Subtract(T weight1, T weight2);

        /// <summary>
        /// Gets the actual metric the algorithm should be using to determine shortest paths.
        /// </summary>
        public abstract float GetMetric(T weight);

        /// <summary>
        /// Adds a new edge to a graph with the given direction and weight.
        /// </summary>
        public abstract void AddEdge(DirectedMetaGraph graph, uint vertex1, uint vertex2, uint contractedId,
            bool? direction, T weight);

        /// <summary>
        /// Adds or updates an edge.
        /// </summary>
        public abstract void AddOrUpdateEdge(DirectedMetaGraph graph, uint vertex1, uint vertex2, uint contractedId, bool? direction, T weight);

        /// <summary>
        /// Adds a new edge to a graph with the given direction and weight.
        /// </summary>
        public abstract void AddEdge(DirectedDynamicGraph graph, uint vertex1, uint vertex2, bool? direction, T weight);

        /// <summary>
        /// Adds or updates an edge.
        /// </summary>
        public abstract void AddOrUpdateEdge(DirectedDynamicGraph graph, uint vertex1, uint vertex2, uint contractedId, bool? direction, T weight, uint[] s1, uint[] s2);

        /// <summary>
        /// Gets the weight from a meta-edge.
        /// </summary>
        public abstract T GetEdgeWeight(MetaEdge edge, out bool? direction);

        /// <summary>
        /// Gets the weight from a meta-edge.
        /// </summary>
        public abstract WeightAndDir<T> GetEdgeWeight(MetaEdge edge);

        /// <summary>
        /// Gets the weight from a meta-edge.
        /// </summary>
        public abstract T GetEdgeWeight(DirectedMetaGraph.EdgeEnumerator edge, out bool? direction);

        /// <summary>
        /// Gets the weight from a meta-edge.
        /// </summary>
        public abstract WeightAndDir<T> GetEdgeWeight(DirectedMetaGraph.EdgeEnumerator edge);

        /// <summary>
        /// Gets the weight from a meta-edge.
        /// </summary>
        public abstract T GetEdgeWeight(DynamicEdge edge, out bool? direction);

        /// <summary>
        /// Gets the weight from a meta-edge.
        /// </summary>
        public abstract T GetEdgeWeight(DirectedDynamicGraph.EdgeEnumerator edge, out bool? direction);

        /// <summary>
        /// Adds a new vertex to the given path tree with the given weight and pointer.
        /// </summary>
        public uint AddPathTree(PathTree tree, uint vertex, WeightAndDir<T> weight, uint previous)
        {
            return this.AddPathTree(tree, vertex, weight.Weight, previous);
        }

        /// <summary>
        /// Adds a new vertex to the given path tree with the given weight and pointer.
        /// </summary>
        public abstract uint AddPathTree(PathTree tree, uint vertex, T weight, uint previous);

        /// <summary>
        /// Gets a vertex from the given path tree using the given pointer.
        /// </summary>
        public abstract void GetPathTree(PathTree tree, uint pointer, out uint vertex, out T weight, out uint previous);

        /// <summary>
        /// Returns the weight that represents 'zero'.
        /// </summary>
        /// <returns></returns>
        public abstract T Zero
        {
            get;
        }

        /// <summary>
        /// Returns the weight that represents 'infinite'.
        /// </summary>
        /// <returns></returns>
        public abstract T Infinite
        {
            get;
        }

        /// <summary>
        /// Returns true if the given contracted db can be used.
        /// </summary>
        public abstract bool CanUse(ContractedDb db);

        /// <summary>
        /// Gets the size of the meta-data in a directed meta graph when using this weight.
        /// </summary>
        public abstract int MetaSize
        {
            get;
        }

        /// <summary>
        /// Gets the size of the fixed parth in a dynamic directed graph when using this weight.
        /// </summary>
        public abstract int DynamicSize
        {
            get;
        }

        /// <summary>
        /// Returns true if the given weight is smaller than all of fields in max.-
        /// </summary>
        public abstract bool IsSmallerThanAny(T weight, T max);
    }

    /// <summary>
    /// A weight handler.
    /// </summary>
    public sealed class WeightHandler : WeightHandler<Weight>
    {
        private readonly Weight _infinite = new Weight()
        {
            Distance = float.MaxValue,
            Time = float.MaxValue,
            Value = float.MaxValue
        };
        private readonly Weight _zero = new Weight()
        {
            Distance = 0,
            Time = 0,
            Value = 0
        };
        private readonly Func<ushort, FactorAndSpeed> _getFactorAndSpeed;

        /// <summary>
        /// Creates a new weight handler.
        /// </summary>
        public WeightHandler(Func<ushort, FactorAndSpeed> getFactorAndSpeed)
        {
            _getFactorAndSpeed = getFactorAndSpeed;
        }

        /// <summary>
        /// Returns the weight that represents 'infinite'.
        /// </summary>
        /// <returns></returns>
        public sealed override Weight Infinite
        {
            get
            {
                return _infinite;
            }
        }

        /// <summary>
        /// Returns the weight that represents 'zero'.
        /// </summary>
        /// <returns></returns>
        public sealed override Weight Zero
        {
            get
            {
                return _zero;
            }
        }

        /// <summary>
        /// Adds the two weights.
        /// </summary>
        public sealed override Weight Add(Weight weight1, Weight weight2)
        {
            return new Weight()
            {
                Distance = weight1.Distance + weight2.Distance,
                Time = weight1.Time + weight2.Time,
                Value = weight1.Value + weight2.Value,
            };
        }

        /// <summary>
        /// Adds to the given weight based on the given edge profile and distance.
        /// </summary>
        public sealed override Weight Add(Weight weight, ushort edgeProfile, float distance, out Factor factor)
        {
            var factorAndSpeed = _getFactorAndSpeed(edgeProfile);
            factor = factorAndSpeed.ToFactor();
            return new Weight()
            {
                Distance = weight.Distance + distance,
                Time = weight.Time + (distance * factorAndSpeed.SpeedFactor),
                Value = weight.Value + (distance * factorAndSpeed.Value)
            };
        }

        /// <summary>
        /// Adds the given vertex and weight to the path tree.
        /// </summary>
        public sealed override uint AddPathTree(PathTree tree, uint vertex, Weight weight, uint previous)
        {
            uint data1 = (uint)(weight.Value * 10.0f);
            uint data2 = (uint)(weight.Distance * 10.0f);
            uint data3 = (uint)(weight.Time * 10.0f);
            return tree.Add(vertex, data1, data2, data3, previous);
        }

        /// <summary>
        /// Gets the path tree.
        /// </summary>
        public sealed override void GetPathTree(PathTree tree, uint pointer, out uint vertex, out Weight weight, out uint previous)
        {
            uint data1, data2, data3;
            tree.Get(pointer, out vertex, out data1, out data2, out data3, out previous);
            weight = new Weight()
            {
                Value = data1 / 10.0f,
                Distance = data1 / 10.0f,
                Time = data1 / 10.0f
            };
        }

        /// <summary>
        /// Calculates the weight for the given edge.
        /// </summary>
        public sealed override Weight Calculate(ushort edgeProfile, float distance, out Factor factor)
        {
            var factorAndSpeed = _getFactorAndSpeed(edgeProfile);
            factor = factorAndSpeed.ToFactor();
            return new Weight()
            {
                Distance = distance,
                Time = (distance * factorAndSpeed.SpeedFactor),
                Value = (distance * factorAndSpeed.Value)
            };
        }

        /// <summary>
        /// Calculates the weight and direction for the given edge profile.
        /// </summary>
        public sealed override WeightAndDir<Weight> CalculateWeightAndDir(ushort edgeProfile, float distance)
        {
            bool accessible;
            return this.CalculateWeightAndDir(edgeProfile, distance, out accessible);
        }

        /// <summary>
        /// Calculates the weight and direction for the given edge profile.
        /// </summary>
        public sealed override WeightAndDir<Weight> CalculateWeightAndDir(ushort edgeProfile, float distance, out bool accessible)
        {
            var factor = _getFactorAndSpeed(edgeProfile);
            var weight = new WeightAndDir<Weight>();
            if (factor.Direction == 0)
            {
                weight.Direction = new Dir(true, true);
            }
            else if (factor.Direction == 1)
            {
                weight.Direction = new Dir(true, false);
            }
            else
            {
                weight.Direction = new Dir(false, true);
            }

            weight.Weight = new Weight()
            {
                Distance = distance,
                Time = (distance * factor.SpeedFactor),
                Value = (distance * factor.Value)
            };
            accessible = factor.Value != 0;
            return weight;
        }

        /// <summary>
        /// Gets the metric for the given weight.
        /// </summary>
        public sealed override float GetMetric(Weight weight)
        {
            return weight.Value;
        }

        /// <summary>
        /// Subtracts the given weights.
        /// </summary>
        public sealed override Weight Subtract(Weight weight1, Weight weight2)
        {
            return new Weight()
            {
                Distance = weight1.Distance - weight2.Distance,
                Time = weight1.Time - weight2.Time,
                Value = weight1.Value - weight2.Value,
            };
        }

        /// <summary>
        /// Adds a new edge to a graph with the given direction and weight.
        /// </summary>
        public sealed override void AddEdge(DirectedDynamicGraph graph, uint vertex1, uint vertex2, bool? direction, Weight weight)
        {
            if (graph.FixedEdgeDataSize != 3)
            {
                throw new InvalidOperationException("The given dynamic graph cannot handle augmented weights. Initialize the graph with a fixed edge data size of 3.");
            }

            var data = Data.Contracted.Edges.ContractedEdgeDataSerializer.SerializeDynamicAugmented(
                weight.Value, direction, weight.Distance, weight.Time);
            graph.AddEdge(vertex1, vertex2, data);
        }

        /// <summary>
        /// Adds or updates and edge.
        /// </summary>
        public override void AddOrUpdateEdge(DirectedDynamicGraph graph, uint vertex1, uint vertex2, uint contractedId, bool? direction, Weight weight, uint[] s1, uint[] s2)
        {
            graph.AddOrUpdateEdge(vertex1, vertex2, weight.Value, direction, contractedId, weight.Distance, weight.Time, s1, s2);
        }

        /// <summary>
        /// Adds or updates and edge.
        /// </summary>
        public override void AddOrUpdateEdge(DirectedMetaGraph graph, uint vertex1, uint vertex2, uint contractedId, bool? direction, Weight weight)
        {
            graph.AddOrUpdateEdge(vertex1, vertex2, weight.Value, direction, contractedId, weight.Distance, weight.Time);
        }

        /// <summary>
        /// Adds a new edge to a graph with the given direction and weight.
        /// </summary>
        public sealed override void AddEdge(DirectedMetaGraph graph, uint vertex1, uint vertex2, uint contractedId, bool? direction, Weight weight)
        {
            if (graph.EdgeDataSize != 3)
            {
                throw new InvalidOperationException("The given graph cannot handle augmented weights. Initialize the graph with a edge meta data size of 3.");
            }
            graph.AddEdge(vertex1, vertex2, new uint[] { Data.Contracted.Edges.ContractedEdgeDataSerializer.Serialize(weight.Value, direction) },
                Data.Contracted.Edges.ContractedEdgeDataSerializer.SerializeMetaAugmented(contractedId, weight.Distance, weight.Time));
        }

        /// <summary>
        /// Gets the weight from the given edge and sets the direction.
        /// </summary>
        public sealed override Weight GetEdgeWeight(MetaEdge edge, out bool? direction)
        {
            float weight;
            float time;
            float distance;
            uint contractedId;
            Data.Contracted.Edges.ContractedEdgeDataSerializer.Deserialize(edge.Data[0],
                out weight, out direction);
            Data.Contracted.Edges.ContractedEdgeDataSerializer.DeserializeMetaAgumented(edge.MetaData,
                out contractedId, out distance, out time);
            return new Weight()
            {
                Distance = distance,
                Time = time,
                Value = weight
            };
        }

        /// <summary>
        /// Gets the weight from the given edge and sets the direction.
        /// </summary>
        public sealed override WeightAndDir<Weight> GetEdgeWeight(MetaEdge edge)
        {
            float time;
            float distance;
            uint contractedId;
            var baseWeight = Data.Contracted.Edges.ContractedEdgeDataSerializer.Deserialize(edge.Data[0]);
            Data.Contracted.Edges.ContractedEdgeDataSerializer.DeserializeMetaAgumented(edge.MetaData,
                out contractedId, out distance, out time);
            return new WeightAndDir<Weight>()
            {
                Weight = new Weight()
                {
                    Distance = distance,
                    Time = time,
                    Value = baseWeight.Weight
                },
                Direction = baseWeight.Direction
            };
        }

        /// <summary>
        /// Gets the weight from the given edge and sets the direction.
        /// </summary>
        public sealed override Weight GetEdgeWeight(DirectedMetaGraph.EdgeEnumerator edge, out bool? direction)
        {
            float weight;
            float time;
            float distance;
            uint contractedId;
            Data.Contracted.Edges.ContractedEdgeDataSerializer.Deserialize(edge.Data0,
                out weight, out direction);
            Data.Contracted.Edges.ContractedEdgeDataSerializer.DeserializeMetaAgumented(edge.MetaData,
                out contractedId, out distance, out time);
            return new Weight()
            {
                Distance = distance,
                Time = time,
                Value = weight
            };
        }

        /// <summary>
        /// Gets the weight from the given edge and sets the direction.
        /// </summary>
        public sealed override WeightAndDir<Weight> GetEdgeWeight(DirectedMetaGraph.EdgeEnumerator edge)
        {
            float time;
            float distance;
            uint contractedId;
            var baseWeight = Data.Contracted.Edges.ContractedEdgeDataSerializer.Deserialize(edge.Data0);
            Data.Contracted.Edges.ContractedEdgeDataSerializer.DeserializeMetaAgumented(edge.MetaData,
                out contractedId, out distance, out time);
            return new WeightAndDir<Weight>()
            {
                Weight = new Weight()
                {
                    Distance = distance,
                    Time = time,
                    Value = baseWeight.Weight
                },
                Direction = baseWeight.Direction
            };
        }

        /// <summary>
        /// Gets the weight from the given edge and sets the direction.
        /// </summary>
        public sealed override Weight GetEdgeWeight(DynamicEdge edge, out bool? direction)
        {
            float weight;
            float time;
            float distance;
            Data.Contracted.Edges.ContractedEdgeDataSerializer.DeserializeDynamic(edge.Data,
                out weight, out direction, out distance, out time);
            return new Weight()
            {
                Distance = distance,
                Time = time,
                Value = weight
            };
        }

        /// <summary>
        /// Gets the weight from the given edge and sets the direction.
        /// </summary>
        public sealed override Weight GetEdgeWeight(DirectedDynamicGraph.EdgeEnumerator edge, out bool? direction)
        {
            float weight;
            float time;
            float distance;
            Data.Contracted.Edges.ContractedEdgeDataSerializer.DeserializeDynamic(edge.Data,
                out weight, out direction, out distance, out time);
            return new Weight()
            {
                Distance = distance,
                Time = time,
                Value = weight
            };
        }

        /// <summary>
        /// Returns true if the given contracted db can be used.
        /// </summary>
        public sealed override bool CanUse(ContractedDb db)
        {
            if (db.HasEdgeBasedGraph)
            {
                return db.EdgeBasedGraph.FixedEdgeDataSize == ContractedEdgeDataSerializer.DynamicAugmentedFixedSize;
            }
            return db.NodeBasedGraph.EdgeDataSize == ContractedEdgeDataSerializer.MetaAugmentedSize;
        }

        /// <summary>
        /// Gets the size of the fixed parth in a dynamic directed graph when using this weight.
        /// </summary>
        public sealed override int DynamicSize
        {
            get
            {
                return ContractedEdgeDataSerializer.DynamicAugmentedFixedSize;
            }
        }

        /// <summary>
        /// Gets the size of the meta-data in a directed meta graph when using this weight.
        /// </summary>
        public sealed override int MetaSize
        {
            get
            {
                return ContractedEdgeDataSerializer.MetaAugmentedSize;
            }
        }

        /// <summary>
        /// Returns true if the given weight is smaller than all of fields in max.-
        /// </summary>
        public sealed override bool IsSmallerThanAny(Weight weight, Weight max)
        {
            return weight.Value < max.Value &&
                weight.Time < max.Time &&
                weight.Distance < max.Distance;
        }
    }
}<|MERGE_RESOLUTION|>--- conflicted
+++ resolved
@@ -52,16 +52,7 @@
         /// <summary>
         /// Calculates the weight and direction for the given edge profile.
         /// </summary>
-<<<<<<< HEAD
         public abstract WeightAndDir<T> CalculateWeightAndDir(ushort edgeProfile, float distance, out bool accessible);
-=======
-        public virtual WeightAndDir<T> CalculateWeightAndDir(ushort edgeProfile, float distance, out bool accessible)
-        { // this is an implementation of the old definition of accessible, it doesn't maintain topology, override this.
-            var weightAndDir = this.CalculateWeightAndDir(edgeProfile, distance);
-            accessible = this.GetMetric(weightAndDir.Weight) > 0;
-            return weightAndDir;
-        }
->>>>>>> 0eee10f2
 
         /// <summary>
         /// Gets the weight and direction for the given edge.
