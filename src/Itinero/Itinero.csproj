﻿<Project Sdk="Microsoft.NET.Sdk">

  <PropertyGroup>
<<<<<<< HEAD
    <TargetFrameworks>netstandard1.3;netstandard2.0;net40;net45;portable40-net403+sl5+win8+wp8</TargetFrameworks>
=======
    <TargetFrameworks>netstandard1.3;net40;net45</TargetFrameworks>
>>>>>>> f1e7c973
    <AssemblyName>Itinero</AssemblyName>
    <PackageId>Itinero</PackageId>
    <PackageTargetFallback Condition=" '$(TargetFramework)' == 'netstandard1.3' ">$(PackageTargetFallback);dnxcore50</PackageTargetFallback>
    <NetStandardImplicitPackageVersion Condition=" '$(TargetFramework)' == 'netstandard1.3' ">1.6.1</NetStandardImplicitPackageVersion>
    <GenerateAssemblyConfigurationAttribute>false</GenerateAssemblyConfigurationAttribute>
    <GenerateAssemblyCompanyAttribute>false</GenerateAssemblyCompanyAttribute>
    <GenerateAssemblyProductAttribute>false</GenerateAssemblyProductAttribute>
    <GenerateAssemblyVersionAttribute>false</GenerateAssemblyVersionAttribute>
    <GenerateAssemblyInformationalVersionAttribute>false</GenerateAssemblyInformationalVersionAttribute>
  </PropertyGroup>

  <ItemGroup>
    <PackageReference Include="Reminiscence" Version="1.2.0-pre06" />
  </ItemGroup>

  <ItemGroup Condition=" '$(TargetFramework)' == 'netstandard1.3' ">
    <PackageReference Include="System.Reflection.TypeExtensions" Version="4.3.0" />
    <PackageReference Include="System.Xml.XmlSerializer" Version="4.0.11" />
  </ItemGroup>

  <ItemGroup Condition=" '$(TargetFramework)' == 'net40' ">
    <Reference Include="System.Xml" />
    <Reference Include="System" />
    <Reference Include="Microsoft.CSharp" />
  </ItemGroup>

  <ItemGroup Condition=" '$(TargetFramework)' == 'net45' ">
    <Reference Include="System.Xml" />
    <Reference Include="System" />
    <Reference Include="Microsoft.CSharp" />
  </ItemGroup>

  <PropertyGroup Condition=" '$(TargetFramework)' == 'netstandard1.3' ">
    <DefineConstants>$(DefineConstants);NETSTANDARD13;NETFX_CORE;DOTNET_CORE</DefineConstants>
  </PropertyGroup>

  <ItemGroup>
    <Compile Include="..\..\SharedAssemblyVersion.cs" Link="Properties\SharedAssemblyVersion.cs" />
    <EmbeddedResource Include="Osm\Vehicles\*.lua" Exclude="bin\**;obj\**;**\*.xproj;packages\**;@(EmbeddedResource)" />
  </ItemGroup>

  <PropertyGroup Condition=" '$(TargetFramework)' == 'net40' ">
    <DefineConstants>$(DefineConstants);NET40</DefineConstants>
  </PropertyGroup>

  <PropertyGroup Condition=" '$(TargetFramework)' == 'net45' ">
    <DefineConstants>$(DefineConstants);NET45</DefineConstants>
  </PropertyGroup>

<<<<<<< HEAD
  <ItemGroup Condition=" '$(TargetFramework)' == 'net45' ">
    <Compile Include="..\..\SharedAssemblyVersion.cs" />
    <EmbeddedResource Include="Osm\Vehicles\*.lua" Exclude="bin\**;obj\**;**\*.xproj;packages\**;@(EmbeddedResource)" />
  </ItemGroup>

  <PropertyGroup Condition=" '$(TargetFramework)' == 'portable40-net403+sl5+win8+wp8' ">
    <DefineConstants>$(DefineConstants);PORTABLE147;PCL</DefineConstants>
  </PropertyGroup>
  
  <PropertyGroup Condition="'$(TargetFramework)' == 'portable40-net403+sl5+win8+wp8'">
    <TargetFrameworkIdentifier>.NETPortable</TargetFrameworkIdentifier>
    <TargetFrameworkVersion>v4.0</TargetFrameworkVersion>
    <TargetFrameworkProfile>Profile147</TargetFrameworkProfile>
  </PropertyGroup>

  <ItemGroup Condition=" '$(TargetFramework)' == 'portable40-net403+sl5+win8+wp8' ">
    <Compile Include="..\..\SharedAssemblyVersion.cs" />
    <EmbeddedResource Include="Osm\Vehicles\*.lua" Exclude="bin\**;obj\**;**\*.xproj;packages\**;@(EmbeddedResource)" />
  </ItemGroup>

  <ItemGroup Condition=" '$(TargetFramework)' == 'portable40-net403+sl5+win8+wp8' ">
    <Reference Include="System" />
    <Reference Include="System.Core" />
    <Reference Include="System.Xml" />
    <Reference Include="System.Xml.Serialization" />
  </ItemGroup>

  <PropertyGroup Condition="'$(TargetFramework)' == 'netstandard2.0'">
    <DefineConstants>$(DefineConstants);NETSTANDARD20;</DefineConstants>
  </PropertyGroup>

  <ItemGroup Condition=" '$(TargetFramework)' == 'netstandard2.0' ">
    <Compile Include="..\..\SharedAssemblyVersion.cs" Link="Properties\SharedAssemblyVersion.cs" />
    <EmbeddedResource Include="Osm\Vehicles\*.lua" Exclude="bin\**;obj\**;**\*.xproj;packages\**;@(EmbeddedResource)" />
  </ItemGroup>


=======
>>>>>>> f1e7c973
</Project><|MERGE_RESOLUTION|>--- conflicted
+++ resolved
@@ -1,11 +1,7 @@
 ﻿<Project Sdk="Microsoft.NET.Sdk">
 
   <PropertyGroup>
-<<<<<<< HEAD
-    <TargetFrameworks>netstandard1.3;netstandard2.0;net40;net45;portable40-net403+sl5+win8+wp8</TargetFrameworks>
-=======
-    <TargetFrameworks>netstandard1.3;net40;net45</TargetFrameworks>
->>>>>>> f1e7c973
+    <TargetFrameworks>netstandard1.3;netstandard2.0;net40;net45</TargetFrameworks>
     <AssemblyName>Itinero</AssemblyName>
     <PackageId>Itinero</PackageId>
     <PackageTargetFallback Condition=" '$(TargetFramework)' == 'netstandard1.3' ">$(PackageTargetFallback);dnxcore50</PackageTargetFallback>
@@ -43,7 +39,6 @@
   </PropertyGroup>
 
   <ItemGroup>
-    <Compile Include="..\..\SharedAssemblyVersion.cs" Link="Properties\SharedAssemblyVersion.cs" />
     <EmbeddedResource Include="Osm\Vehicles\*.lua" Exclude="bin\**;obj\**;**\*.xproj;packages\**;@(EmbeddedResource)" />
   </ItemGroup>
 
@@ -51,48 +46,16 @@
     <DefineConstants>$(DefineConstants);NET40</DefineConstants>
   </PropertyGroup>
 
+  <ItemGroup Condition=" '$(TargetFramework)' == 'net40' ">
+    <Compile Include="..\..\SharedAssemblyVersion.cs" />
+  </ItemGroup>
+
   <PropertyGroup Condition=" '$(TargetFramework)' == 'net45' ">
     <DefineConstants>$(DefineConstants);NET45</DefineConstants>
   </PropertyGroup>
 
-<<<<<<< HEAD
   <ItemGroup Condition=" '$(TargetFramework)' == 'net45' ">
     <Compile Include="..\..\SharedAssemblyVersion.cs" />
-    <EmbeddedResource Include="Osm\Vehicles\*.lua" Exclude="bin\**;obj\**;**\*.xproj;packages\**;@(EmbeddedResource)" />
   </ItemGroup>
 
-  <PropertyGroup Condition=" '$(TargetFramework)' == 'portable40-net403+sl5+win8+wp8' ">
-    <DefineConstants>$(DefineConstants);PORTABLE147;PCL</DefineConstants>
-  </PropertyGroup>
-  
-  <PropertyGroup Condition="'$(TargetFramework)' == 'portable40-net403+sl5+win8+wp8'">
-    <TargetFrameworkIdentifier>.NETPortable</TargetFrameworkIdentifier>
-    <TargetFrameworkVersion>v4.0</TargetFrameworkVersion>
-    <TargetFrameworkProfile>Profile147</TargetFrameworkProfile>
-  </PropertyGroup>
-
-  <ItemGroup Condition=" '$(TargetFramework)' == 'portable40-net403+sl5+win8+wp8' ">
-    <Compile Include="..\..\SharedAssemblyVersion.cs" />
-    <EmbeddedResource Include="Osm\Vehicles\*.lua" Exclude="bin\**;obj\**;**\*.xproj;packages\**;@(EmbeddedResource)" />
-  </ItemGroup>
-
-  <ItemGroup Condition=" '$(TargetFramework)' == 'portable40-net403+sl5+win8+wp8' ">
-    <Reference Include="System" />
-    <Reference Include="System.Core" />
-    <Reference Include="System.Xml" />
-    <Reference Include="System.Xml.Serialization" />
-  </ItemGroup>
-
-  <PropertyGroup Condition="'$(TargetFramework)' == 'netstandard2.0'">
-    <DefineConstants>$(DefineConstants);NETSTANDARD20;</DefineConstants>
-  </PropertyGroup>
-
-  <ItemGroup Condition=" '$(TargetFramework)' == 'netstandard2.0' ">
-    <Compile Include="..\..\SharedAssemblyVersion.cs" Link="Properties\SharedAssemblyVersion.cs" />
-    <EmbeddedResource Include="Osm\Vehicles\*.lua" Exclude="bin\**;obj\**;**\*.xproj;packages\**;@(EmbeddedResource)" />
-  </ItemGroup>
-
-
-=======
->>>>>>> f1e7c973
 </Project>