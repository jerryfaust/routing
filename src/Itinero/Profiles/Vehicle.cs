--- conflicted
+++ resolved
@@ -136,11 +136,7 @@
         /// </summary>
         public virtual Profile Shortest()
         {
-<<<<<<< HEAD
             return this.Profile("shortest");
-=======
-            return this.Profile(this.Name + ".Shortest");
->>>>>>> 8e909dcb
         }
 
         /// <summary>
